from nmigen import Module, Signal
from nmigen.back.pysim import Simulator, Delay
from nmigen.test.utils import FHDLTestCase
import unittest
from soc.decoder.isa.caller import ISACaller
from soc.decoder.power_decoder import (create_pdecode)
from soc.decoder.power_decoder2 import (PowerDecode2)
from soc.simulator.program import Program
from soc.decoder.isa.caller import ISACaller, inject
from soc.decoder.selectable_int import SelectableInt
from soc.decoder.orderedset import OrderedSet
from soc.decoder.isa.all import ISA


class Register:
    def __init__(self, num):
        self.num = num


class DecoderTestCase(FHDLTestCase):

    def run_tst(self, generator, initial_regs):
        m = Module()
        comb = m.d.comb
        instruction = Signal(32)

        pdecode = create_pdecode()
        simulator = ISA(pdecode, initial_regs)

        m.submodules.pdecode2 = pdecode2 = PowerDecode2(pdecode)
        comb += pdecode2.dec.raw_opcode_in.eq(instruction)
        sim = Simulator(m)
        gen = generator.generate_instructions()

        def process():
            for ins, code in zip(gen, generator.assembly.splitlines()):

                print("0x{:X}".format(ins & 0xffffffff))
                print(code)

                # ask the decoder to decode this binary data (endian'd)
                yield pdecode2.dec.bigendian.eq(0)  # little / big?
                yield instruction.eq(ins)          # raw binary instr.
                yield Delay(1e-6)
                opname = code.split(' ')[0]
                yield from simulator.call(opname)

        sim.add_process(process)
        with sim.write_vcd("simulator.vcd", "simulator.gtkw",
                           traces=[]):
            sim.run()
        return simulator

    def test_add(self):
        lst = ["add 1, 3, 2"]
        initial_regs = [0] * 32
        initial_regs[3] = 0x1234
        initial_regs[2] = 0x4321
        with Program(lst) as program:
            sim = self.run_tst_program(program, initial_regs)
            self.assertEqual(sim.gpr(1), SelectableInt(0x5555, 64))

    def test_addi(self):
        lst = ["addi 3, 0, 0x1234",
               "addi 2, 0, 0x4321",
               "add  1, 3, 2"]
        with Program(lst) as program:
            sim = self.run_tst_program(program)
            print(sim.gpr(1))
            self.assertEqual(sim.gpr(1), SelectableInt(0x5555, 64))

    def test_load_store(self):
        lst = ["addi 1, 0, 0x0010",
               "addi 2, 0, 0x1234",
               "stw 2, 0(1)",
               "lwz 3, 0(1)"]
        with Program(lst) as program:
            sim = self.run_tst_program(program)
            print(sim.gpr(1))
            self.assertEqual(sim.gpr(3), SelectableInt(0x1234, 64))

<<<<<<< HEAD
    def test_addpcis(self):
        lst = ["addpcis 1, 0x1",
               "addpcis 2, 0x1",
               "addpcis 3, 0x1"]
        with Program(lst) as program:
            sim = self.run_test_program(program)
            self.assertEqual(sim.gpr(1), SelectableInt(0x10004, 64))
            self.assertEqual(sim.gpr(2), SelectableInt(0x10008, 64))
            self.assertEqual(sim.gpr(3), SelectableInt(0x1000c, 64))

    def run_test_program(self, prog, initial_regs=[0] * 32):
=======
    def run_tst_program(self, prog, initial_regs=[0] * 32):
>>>>>>> 20a80622
        simulator = self.run_tst(prog, initial_regs)
        simulator.gpr.dump()
        return simulator


if __name__ == "__main__":
    unittest.main()<|MERGE_RESOLUTION|>--- conflicted
+++ resolved
@@ -79,21 +79,17 @@
             print(sim.gpr(1))
             self.assertEqual(sim.gpr(3), SelectableInt(0x1234, 64))
 
-<<<<<<< HEAD
     def test_addpcis(self):
         lst = ["addpcis 1, 0x1",
                "addpcis 2, 0x1",
                "addpcis 3, 0x1"]
         with Program(lst) as program:
-            sim = self.run_test_program(program)
+            sim = self.run_tst_program(program)
             self.assertEqual(sim.gpr(1), SelectableInt(0x10004, 64))
             self.assertEqual(sim.gpr(2), SelectableInt(0x10008, 64))
             self.assertEqual(sim.gpr(3), SelectableInt(0x1000c, 64))
 
-    def run_test_program(self, prog, initial_regs=[0] * 32):
-=======
     def run_tst_program(self, prog, initial_regs=[0] * 32):
->>>>>>> 20a80622
         simulator = self.run_tst(prog, initial_regs)
         simulator.gpr.dump()
         return simulator
